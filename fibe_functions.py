--- conflicted
+++ resolved
@@ -206,11 +206,7 @@
             "Linear SVR" : SVR(kernel = 'linear', C=1.0, epsilon=0.2)
             } 
         else:
-<<<<<<< HEAD
-            raise ValueError("Unknown model name")
-=======
             raise ValueError("Unknown model name. You might have misspelled the name or chose a model that does classification by mistake.")
->>>>>>> 897858d5
     elif task_type == 'classification':
         if model_name == None or model_name == 'linearSVC':
             model = SVC(kernel = 'linear', C=1.0)  # Default
@@ -229,15 +225,9 @@
             "Linear SVC" : SVC(kernel = 'linear', C=1.0)
             }
         else:
-<<<<<<< HEAD
-            raise ValueError("Unknown model name")
-    else:
-        raise ValueError("Unknown task type. Can be 'regression' or 'classification'")
-=======
             raise ValueError("Unknown model name. You might have misspelled the name or chose a model that does regression by mistake.")
     else:
         raise ValueError("Unknown task. Please select either 'regression' or 'classification.'")
->>>>>>> 897858d5
         
     if task_type == 'regression' and metric == None:
         metric = 'MAE' # Default 
@@ -258,15 +248,9 @@
         nFold = 5   # Default 
         
     if maxIter == None:
-<<<<<<< HEAD
-        maxIter = 3  # Default
-    elif maxIter < 1:
-        raise ValueError("maxIter must be a positive integer bigger than zero.")
-=======
         maxIter = 3  # Default 
     elif maxIter < 1:
         raise ValueError("maxIter must be a positive integer and greater than zero.")
->>>>>>> 897858d5
         
     if voting_strictness == 'strict':
         vote = round(0.6 * nFold)
